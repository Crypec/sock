#![allow(clippy::upper_case_acronyms)]

use rustc_hash::FxHashMap;
use strum::EnumCount;

use crate::board::{
    BigBoardPosition, Board, BoardIter, BoxIter, Cell, ColIter, PencilMarks, PencilMarksIter, RowIter, SudokuNum,
};

use tracing::Origin;

type BoardPosition = BigBoardPosition;

pub const MAX_NUMBER_COUNT: usize = SudokuNum::COUNT;

#[derive(Debug, Copy, Clone)]
pub struct BoardNotSolvableError;

type HiddenSinglesEntryList = [HiddenSingleEntry; MAX_NUMBER_COUNT];
// type MissingNumbersList = [ConstraintList; MAX_NUMBER_COUNT];
type SubSetCache = FxHashMap<PencilMarks, Vec<BoardPosition>>;
type Histogram = [u8; MAX_NUMBER_COUNT];

pub struct Solver {
    pub board: Board,

    hidden_sets_row_cache: SubSetCache,
    hidden_sets_col_cache: SubSetCache,
    hidden_sets_box_cache: SubSetCache,

    constraints: Vec<Constraint>,

    made_progress: bool,

    // most constraining value
    mcv_candidate: (u8, Option<BoardPosition>),

    #[cfg(feature = "tracing")]
    pub trace: Trace,
}

impl Solver {
    // because the are only 9 possible numbers in sudoku
    const MCV_CANDIDATE_MAX_LEN: u8 = MAX_NUMBER_COUNT as u8;

    #[must_use]
    pub fn new(board: Board) -> Self {
        let cell_count = board.0.len() * board.0[0].len();
        Self {
            board,

            hidden_sets_row_cache: FxHashMap::default(),
            hidden_sets_col_cache: FxHashMap::default(),
            hidden_sets_box_cache: FxHashMap::default(),

            // NOTE(Simon): Not sure if this is correct but at the moment we preallocate space for one constraint per cell
            constraints: Vec::with_capacity(cell_count),

            mcv_candidate: (Self::MCV_CANDIDATE_MAX_LEN, None),

            made_progress: false,

            #[cfg(feature = "tracing")]
            trace: Trace {
                root: None,
                events: vec![],
            },
        }
    }

    pub fn solve(&mut self) -> Result<Board, BoardNotSolvableError> {
        #[cfg(feature = "tracing")]
        {
            let mut constrained_board = self.get_constrained_board();

            // HACK(Simon): Because we start with a full `ConstraintList` we need to clear all constraints
            for pos in BoardIter::new() {
                let cell = &mut constrained_board.0[pos.row_index][pos.col_index];
                if let CellWithConstraints::Constrained(cons) = cell {
                    *cons = PencilMarks::empty();
                }
            }
            self.trace.root = Some(constrained_board);
        }

        self.update_initial_constraints();
        self.partially_propagate_constraints();

        #[cfg(feature = "tracing")]
        {
            let constrained_board = self.get_constrained_board();
            self.trace.events.push(Event::PartiallyPropagate {
                board: constrained_board,
            });
        }

        self.solve_internal(0)
    }

    fn solve_internal(&mut self, depth: usize) -> Result<Board, BoardNotSolvableError> {
        while !self.is_solved() && self.made_progress {
            self.made_progress = false;
            self.insert_naked_singles()?;
            self.insert_hidden_singles()?;
            self.compute_hidden_subsets();
        }
        if self.is_solved() {
            return Ok(self.board);
        }
        self.solve_dfs(depth)
    }

    fn is_solved(&self) -> bool {
        self.board.is_solved()
    }

    // If we have exhausted all our options using constraint propagation, run a depth first search
    fn solve_dfs(&mut self, depth: usize) -> Result<Board, BoardNotSolvableError> {
        // unsafe {
        //     let this = self as *mut Self;
        //     for cons in &(*this).constraints {
        //         match cons {
        //             Constraint::NakedPair { marks, positions } => {
        //                 let combinations = [
        //                     [(marks.0, positions.0), (marks.1, positions.1)],
        //                     [(marks.0, positions.1), (marks.0, positions.1)],
        //                 ];
        //                 for combi in combinations {
        //                     match self.try_insert_and_solve(combi, Origin::DFSMCV, depth) {
        //                         Ok(board) => return Ok(board),
        //                         Err(_) => continue,
        //                     }
        //                 }
        //             }
        //         }
        //     }
        // }

        if let Some(position) = self.mcv_candidate.1 {
            self.invalidate_mcv_candidate();
            let cell = self.board[position];
            if let Cell::Marked(marks) = cell {
                for pm in marks {
                    match self.try_insert_and_solve([(pm, position)], Origin::DFSTryAll, depth) {
                        Ok(board) => return Ok(board),
                        Err(_) => continue,
                    };
                }
                return Err(BoardNotSolvableError);
            }
        }

        // if we don't have a candidate for the mcv heuristic we do a linear search for the next free cell
        for position in BoardIter::new() {
            let cell = self.board[position];
            match cell {
                Cell::Marked(marks) => {
                    for pm in marks {
                        match self.try_insert_and_solve([(pm, position)], Origin::DFSTryAll, depth) {
                            Ok(board) => return Ok(board),
                            Err(_) => continue,
                        };
                    }
                    return Err(BoardNotSolvableError);
                }
                Cell::Number(_) => continue,
            };
        }
        Err(BoardNotSolvableError)
    }

    #[inline(always)]
    fn try_insert_and_solve<I>(
        &mut self,
        to_insert_iter: I,
        origin: Origin,
        depth: usize,
    ) -> Result<Board, BoardNotSolvableError>
    where
        I: IntoIterator<Item = (SudokuNum, BoardPosition)>,
    {
        let old_board = self.board;
        let old_constraints = self.constraints.clone();

        for (number, position) in to_insert_iter {
            if self.insert_and_forward_propagate(number, position, origin).is_err() {
                self.restore_state(old_board, old_constraints);
                return Err(BoardNotSolvableError);
            }
        }

        return match self.solve_internal(depth + 1) {
            Ok(board) => {
                #[cfg(feature = "tracing")]
                {
                    let solved_board = self.get_constrained_board();
                    self.trace.events.push(Event::Solved { board: solved_board });
                }

                Ok(board)
            }
            Err(BoardNotSolvableError) => {
                self.restore_state(old_board, old_constraints);
                Err(BoardNotSolvableError)
            }
        };
    }

    #[inline(always)]
    fn restore_state(&mut self, old_board: Board, constraints: Vec<Constraint>) {
        #[cfg(feature = "tracing")]
        self.trace.events.push(Event::Restore);

        self.constraints = constraints;
        self.board = old_board;
    }

    fn insert_hidden_singles(&mut self) -> Result<(), BoardNotSolvableError> {
        for i in 0..9 {
            self.insert_hidden_singles_iter(RowIter::new(i))?;
            self.insert_hidden_singles_iter(ColIter::new(i))?;
            self.insert_hidden_singles_iter(BoxIter::new(i))?;
        }
        Ok(())
    }

    fn insert_hidden_singles_iter<I>(&mut self, iter: I) -> Result<(), BoardNotSolvableError>
    where
        I: Iterator<Item = BoardPosition>,
    {
        let mut hidden_singles_cache = [HiddenSingleEntry::None; MAX_NUMBER_COUNT];

        for position in iter {
            let cell = self.board[position];
            if let Cell::Marked(marks) = cell {
                for sudoku_num in marks {
                    Self::maybe_update_hidden_singles_entry(&mut hidden_singles_cache, sudoku_num, position);
                }
            }
        }
        self.insert_hidden_singles_from_entrylist(&hidden_singles_cache)?;

        Ok(())
    }

    fn insert_hidden_singles_from_entrylist(
        &mut self,
        hidden_singles_cache: &HiddenSinglesEntryList,
    ) -> Result<(), BoardNotSolvableError> {
        for (num_index, entry) in hidden_singles_cache.iter().enumerate() {
            if let HiddenSingleEntry::One(position) = entry {
                let num: SudokuNum = (num_index + 1).try_into().expect("failed to convert to sudoku number");
                self.insert_and_forward_propagate(num, *position, Origin::HiddenSingle)?;
            }
        }
        Ok(())
    }

    fn maybe_update_hidden_singles_entry(
        hidden_singles_entry_list: &mut HiddenSinglesEntryList,
        num: SudokuNum,
        position: BoardPosition,
    ) {
        let num_index = (num as usize) - 1;

        let old_entry = unsafe {
            // for some reason llvm is not smart enough to remove this bounds check
            // hidden_singles_entry_list[num_index]
            hidden_singles_entry_list.get_unchecked(num_index)
        };
        let new_entry = match old_entry {
            HiddenSingleEntry::None => HiddenSingleEntry::One(position),
            HiddenSingleEntry::One(..) | HiddenSingleEntry::Many => HiddenSingleEntry::Many,
        };

        unsafe {
            // hidden_singles_entry_list[num_index] = new_entry;
            *hidden_singles_entry_list.get_unchecked_mut(num_index) = new_entry;
        }
    }

    fn invalidate_mcv_candidate(&mut self) {
        self.mcv_candidate.0 = Self::MCV_CANDIDATE_MAX_LEN;
        self.mcv_candidate.1 = None;
    }

    fn insert_naked_singles(&mut self) -> Result<(), BoardNotSolvableError> {
        for position in BoardIter::new() {
            let cell = self.board[position];
            if let Cell::Marked(marks) = cell {
                if marks.is_empty() {
                    return Err(BoardNotSolvableError);
                } else if let Some(num) = marks.naked_single() {
                    self.insert_and_forward_propagate(num, position, Origin::NakedSingle)?;
                }
            }
        }
        Ok(())
    }

    #[inline(always)]
    fn calculate_box_index(position: BoardPosition) -> usize {
        const BOX_POSITION_LUT: [[usize; 9]; 9] = [
            [0, 0, 0, 1, 1, 1, 2, 2, 2],
            [0, 0, 0, 1, 1, 1, 2, 2, 2],
            [0, 0, 0, 1, 1, 1, 2, 2, 2],
            [3, 3, 3, 4, 4, 4, 5, 5, 5],
            [3, 3, 3, 4, 4, 4, 5, 5, 5],
            [3, 3, 3, 4, 4, 4, 5, 5, 5],
            [6, 6, 6, 7, 7, 7, 8, 8, 8],
            [6, 6, 6, 7, 7, 7, 8, 8, 8],
            [6, 6, 6, 7, 7, 7, 8, 8, 8],
        ];

        let row_index = position.row_index;
        let col_index = position.col_index;
        unsafe { *BOX_POSITION_LUT.get_unchecked(row_index).get_unchecked(col_index) }
    }

    fn remove_cons_at_pos(&mut self, to_remove: SudokuNum, position: BoardPosition) {
        let row_index = position.row_index;
        let col_index = position.col_index;
        let box_index = Self::calculate_box_index(position);

        self.remove_cons_at_pos_iter(to_remove, RowIter::new(row_index));
        self.remove_cons_at_pos_iter(to_remove, ColIter::new(col_index));
        self.remove_cons_at_pos_iter(to_remove, BoxIter::new(box_index));
    }

    fn remove_cons_at_pos_iter<I>(&mut self, to_remove: SudokuNum, iter: I)
    where
        I: Iterator<Item = BoardPosition>,
    {
        for position in iter {
            let cell = &mut self.board[position];
            if let Cell::Marked(marks) = cell {
                marks.remove(to_remove);
            }
        }
    }

    // const fn calculate_box_position(position: BoardPosition) -> usize {
    //     let row_index = position.row_index;
    //     let col_index = position.col_index;

    //     (row_index / 3) * 3 + col_index / 3
    // }

    // PERFORMANCE(Simon): This is kinda redundant work. Because we fully the layout of the boards we could just fill empty cells with full constraints while parsing!
    fn update_initial_constraints(&mut self) {
        for position in BoardIter::new() {
            let cell = &mut self.board[position];
            if let Cell::Marked(_) = cell {
                *cell = Cell::Marked(PencilMarks::full());
            }
        }
    }

    fn partially_propagate_constraints(&mut self) {
        for position in BoardIter::new() {
            let cell = self.board[position];
            if let Cell::Number(number) = cell {
                self.remove_cons_at_pos(number, position);
            }
        }
    }

    fn insert_and_forward_propagate(
        &mut self,
        number: SudokuNum,
        position: BoardPosition,
        _origin: Origin,
    ) -> Result<(), BoardNotSolvableError> {
        #[cfg(feature = "paranoid")]
        {
            use std::assert_matches::*;
            let cell = self.board[position];

            let constrained_board = self.get_constrained_board();

            debug_assert_matches!(cell, Cell::Constrained(marks) if marks.contains(number), "the placement of a number has to be at least partially valid :: tried to insert {} into :: {:?} => {:?}{:?}\n{:?}", number, (position.row_index, position.col_index), _origin, cons, constrained_board);
        }

        #[cfg(feature = "tracing")]
        {
            let board = self.get_constrained_board();

            self.trace.events.push(Event::Insert {
                origin: _origin,
                position,
                number,
                board,
            });
        }

        // actually insert the number into the board
        self.board[position] = Cell::Number(number);
        self.made_progress = true;

        self.remove_cons_at_pos(number, position);

        // PERF(Simon): Maybe we can fuse these loops to avoid doing duplicate iteration over the same data
        // PERF(Simon): I'm not sure the compiler is smart enough to do this optimization on it's own.
        for position in RowIter::new(position.row_index) {
            let cell = self.board[position];
            if let Cell::Marked(marks) = cell {
                if marks.is_empty() {
                    return Err(BoardNotSolvableError);
                }

                // check if we maybe found a more constraining candidate
                self.maybe_update_mcv_candidate(marks.len() as u8, position);

                if let Some(num) = marks.naked_single() {
                    self.insert_and_forward_propagate(num, position, Origin::ForwardPropagate)?;
                }
            }
        }

        for position in ColIter::new(position.col_index) {
            let cell = self.board[position];
            if let Cell::Marked(marks) = cell {
                if marks.is_empty() {
                    return Err(BoardNotSolvableError);
                }

                if let Some(num) = marks.naked_single() {
                    self.insert_and_forward_propagate(num, position, Origin::ForwardPropagate)?;
                }
            }
        }

        let box_index = Self::calculate_box_index(position);
        for position in BoxIter::new(box_index) {
            let cell = self.board[position];
            if let Cell::Marked(marks) = cell {
                if marks.is_empty() {
                    return Err(BoardNotSolvableError);
                }

                if let Some(num) = marks.naked_single() {
                    self.insert_and_forward_propagate(num, position, Origin::ForwardPropagate)?;
                }
            }
        }

        Ok(())
    }

    fn maybe_update_mcv_candidate(&mut self, proposed_len: u8, position: BoardPosition) {
        let candidate_len = self.mcv_candidate.0;
        if proposed_len < candidate_len {
            self.mcv_candidate = (proposed_len, Some(position));
        }
    }
    fn clear_subset_cache(subset_cache: &mut SubSetCache) {
        for indexes in &mut subset_cache.values_mut() {
            indexes.clear();
        }
    }

<<<<<<< HEAD
    fn compute_hidden_subsets_row(&mut self, row_index: usize) {
        for position in RowIter::new(row_index) {
            let cell = self.board[position];
            if let Cell::Marked(marks) = cell {
                for combination in marks.combinations(2) {
                    self.hidden_sets_row_cache
                        .entry(combination)
                        .or_insert_with(|| Vec::with_capacity(9))
                        .push(position);
                }
            }
        }
    }

    fn compute_hidden_subsets_col(&mut self, col_index: usize) {
        for position in ColIter::new(col_index) {
            let cell = self.board[position];
            if let Cell::Marked(marks) = cell {
                for combination in marks.combinations(2) {
                    self.hidden_sets_col_cache
                        .entry(combination)
                        .or_insert_with(|| Vec::with_capacity(9))
                        .push(position);
                }
            }
        }
    }

    fn compute_hidden_subsets_box(&mut self, box_index: usize) {
        for position in BoxIter::new(box_index) {
=======
    #[must_use] pub fn is_subset(&self, other: &Board) -> bool {
        let mut is_subset = true;
        for position in BoardIter::new() {
>>>>>>> ba3c980a
            let cell = self.board[position];
            if let Cell::Marked(marks) = cell {
                for combination in marks.combinations(2) {
                    self.hidden_sets_box_cache
                        .entry(combination)
                        .or_insert_with(|| Vec::with_capacity(9))
                        .push(position);
                }
            }
        }
    }

    unsafe fn insert_constraints_from_hidden_sets_cache_test(
        this: *mut Self,
        hidden_sets_cache: &SubSetCache,
        histogram: &Histogram,
    ) -> bool {
        let mut changed = false;

        for (marks, occurrences) in hidden_sets_cache {
            // we have found a subset of length `k` that is occurring exactly `k` times
            // TODO(Simon): allow constraints with len `k` > 2
            if marks.len() == 2 && marks.len() as usize == occurrences.len() {
                // let mut is_valid = true;
                let occures_exactly_2_times = marks
                    .into_iter()
                    .map(|number| (number as usize) - 1)
                    .fold(true, |acc, num_index| acc & (histogram[num_index] == 2));
                if occures_exactly_2_times {
                    changed = true;

                    for position in occurrences {
                        // let cell = &mut (*this).board[*position];
                        (*this).board[*position] = Cell::Marked(*marks);
                    }

                    // PERFORMANCE(Simon): Because we know that len is 2 we could use `Option::unwrap_unchecked`
                    let marks = {
                        let mut it = marks.into_iter();
                        (it.next().unwrap(), it.next().unwrap())
                    };

                    (*this).constraints.push(Constraint::NakedPair {
                        marks,
                        positions: (occurrences[0], occurrences[1]),
                    })
                }
            }
        }

        changed
    }

    fn insert_constraints_from_hidden_sets_cache_raw(
        missing_cache: &mut PencilMarks,
        hidden_sets_cache: &SubSetCache,
        histogram: &Histogram,
    ) -> bool {
        let mut changed = false;

        for (cons, occurrences) in hidden_sets_cache {
            // we have found a subset of length `k` that is occurring exactly `k` times
            // TODO(Simon): allow constraints with len `k` > 2
            if cons.len() == 2 && cons.len() as usize == occurrences.len() {
                // let mut is_valid = true;
                let occures_exactly_2_times = cons
                    .into_iter()
                    .map(|number| (number as usize) - 1)
                    .fold(true, |acc, num_index| acc & (histogram[num_index] == 2));
                if occures_exactly_2_times {
                    *missing_cache = *cons;
                    changed = true;
                }
            }
        }

        changed

        // PERF(Simon): Maybe it is beneficial to first insert all hidden subsets with 2 =< k =< 4.
        // PERF(Simon): This could allow us to find more hidden singles while forward propagation due to a reduced search space.
        // for (cons, occurrences) in hidden_sets_cache {
        //     // hidden singles
        //     if let Some(num) = cons.naked_single() && occurrences.len() == 1 {
        //         let (row_index, col_index) = occurrences[0];
        //         (*this).insert_and_forward_propagate(num, row_index, col_index);
        //     }
        // }
    }

<<<<<<< HEAD
    fn compute_constraint_histogram_iter<I>(&self, iter: I) -> Histogram
    where
        I: Iterator<Item = BoardPosition>,
    {
        let mut histogram = [0; MAX_NUMBER_COUNT];
        for position in iter {
            let cell = self.board[position];
            if let Cell::Marked(marks) = cell {
                for number in marks {
                    let num_index = (number as usize) - 1;
                    histogram[num_index] += 1;
=======
    #[must_use] pub fn get_constrained_board(&self) -> BoardWithConstraints {
        let mut new_board = BoardWithConstraints::new();
        for position in BoardIter::new() {
            let old_cell = self.board[position];
            let new_cell = match old_cell {
                Cell::Number(n) => CellWithConstraints::Number(n),
                Cell::Free => {
                    let cons = self.constraints_at(position);
                    CellWithConstraints::Constrained(cons)
>>>>>>> ba3c980a
                }
            }
        }
        histogram
    }

<<<<<<< HEAD
    fn compute_hidden_subsets(&mut self) {
        for i in 0..9 {
            {
                Self::clear_subset_cache(&mut self.hidden_sets_row_cache);
                self.compute_hidden_subsets_row(i);
                let histogram = self.compute_constraint_histogram_iter(RowIter::new(i));

                let changed = unsafe {
                    let this = self as *mut Self;
                    Self::insert_constraints_from_hidden_sets_cache_test(this, &self.hidden_sets_row_cache, &histogram)
                };
            }

            {
                Self::clear_subset_cache(&mut self.hidden_sets_col_cache);
                self.compute_hidden_subsets_col(i);
                let histogram = self.compute_constraint_histogram_iter(ColIter::new(i));
=======
    #[must_use]
    fn get_constraints_as_board(&self) -> BoardWithConstraints {
        let mut new_board = BoardWithConstraints::new();
        for position in BoardIter::new() {
            let cons = self.constraints_at(position);
            let new_cell = CellWithConstraints::Constrained(cons);
>>>>>>> ba3c980a

                let changed = unsafe {
                    let this = self as *mut Self;
                    Self::insert_constraints_from_hidden_sets_cache_test(this, &self.hidden_sets_col_cache, &histogram)
                };
            }

            {
                Self::clear_subset_cache(&mut self.hidden_sets_box_cache);
                self.compute_hidden_subsets_box(i);
                let histogram = self.compute_constraint_histogram_iter(BoxIter::new(i));

                let changed = unsafe {
                    let this = self as *mut Self;
                    Self::insert_constraints_from_hidden_sets_cache_test(this, &self.hidden_sets_box_cache, &histogram)
                };
            }
        }
    }
}

#[derive(Debug, Copy, Clone, PartialEq, Eq, Hash)]
enum HiddenSingleEntry {
    None,
    One(BoardPosition),
    Many,
}

#[derive(Debug, Copy, Clone, PartialEq, Eq, Hash)]
enum Constraint {
    NakedPair {
        marks: (SudokuNum, SudokuNum),
        positions: (BoardPosition, BoardPosition),
    },
}

pub mod tracing {
    use super::{BoardPosition, BoardWithConstraints, SudokuNum};

    #[derive(Debug)]
    pub struct Trace {
        // NOTE(Simon): This could would be cleaner if root was of type (normal) `Board`
        // NOTE(Simon): but in order to keep duplicate code in the tree visualizer to a minimum
        // NOTE(Simon): we are using a `BoardWithConstraints` filled with just empty constraints
        pub root: Board,
        pub events: Vec<Event>,
    }

    #[derive(Debug)]
    pub enum Event {
        Insert {
            origin: Origin,

            position: BoardPosition,
            number: SudokuNum,

            board: Board,
        },
        PartiallyPropagate {
            board: Board,
        },
        Restore,
        Solved {
            board: Board,
        },
    }

    #[derive(Copy, Clone, Eq, PartialEq, Hash, Debug)]
    pub enum Origin {
        Unspecified,
        ForwardPropagate,
        NakedSingle,
        HiddenSingle,
        DFSTryAll,
        DFSMCV,
    }
}

#[cfg(test)]
mod test {
    use super::*;
    use crate::board::parse_board;
    use crate::visualize::*;
    use crate::*;

    use std::assert_matches::assert_matches;

    #[test]
    fn calculate_box_position() {
        let expected: [[usize; 9]; 9] = [
            [0, 0, 0, 1, 1, 1, 2, 2, 2],
            [0, 0, 0, 1, 1, 1, 2, 2, 2],
            [0, 0, 0, 1, 1, 1, 2, 2, 2],
            [3, 3, 3, 4, 4, 4, 5, 5, 5],
            [3, 3, 3, 4, 4, 4, 5, 5, 5],
            [3, 3, 3, 4, 4, 4, 5, 5, 5],
            [6, 6, 6, 7, 7, 7, 8, 8, 8],
            [6, 6, 6, 7, 7, 7, 8, 8, 8],
            [6, 6, 6, 7, 7, 7, 8, 8, 8],
        ];
        for row_index in 0..9 {
            for col_index in 0..9 {
                let position = BigBoardPosition::new(row_index, col_index);
                let box_position = Solver::calculate_box_index(position);
                assert!(box_position < 9);

                let expected_box_position = expected[row_index][col_index];
                assert_eq!(box_position, expected_box_position);
            }
        }
    }

    #[test]
    fn insert_and_forward_propagate() {
        let board = parse_board(vec![
            vec!['5', '3', '.', '.', '7', '.', '.', '.', '.'],
            vec!['6', '.', '.', '1', '9', '5', '.', '.', '.'],
            vec!['.', '9', '8', '.', '.', '.', '.', '6', '.'],
            vec!['8', '.', '.', '.', '6', '.', '.', '.', '3'],
            vec!['4', '.', '.', '8', '.', '3', '.', '.', '1'],
            vec!['7', '.', '.', '.', '2', '.', '.', '.', '6'],
            vec!['.', '6', '.', '.', '.', '.', '2', '8', '.'],
            vec!['.', '.', '.', '4', '1', '9', '.', '.', '5'],
            vec!['.', '.', '.', '.', '8', '.', '.', '7', '9'],
        ]);
        let mut solver = Solver::new(board);
        let position = BigBoardPosition::new(8, 0);

        solver.update_initial_constraints();
        solver.partially_propagate_constraints();
        solver
            .insert_and_forward_propagate(SudokuNum::Three, position, Origin::Unspecified)
            .unwrap();

        let row_index = position.row_index;
        let col_index = position.col_index;
        let box_index = Solver::calculate_box_index(position);

        assert_eq!(solver.board[position], Cell::Number(SudokuNum::Three));

        for position in RowIter::new(row_index) {
            let cell = board[position];
            if let Cell::Marked(marks) = cell {
                assert_eq!(marks.contains(SudokuNum::Three), false);
            }
        }

        for position in ColIter::new(col_index) {
            let cell = board[position];
            if let Cell::Marked(marks) = cell {
                assert_eq!(marks.contains(SudokuNum::Three), false);
            }
        }

        for position in BoxIter::new(box_index) {
            let cell = board[position];
            if let Cell::Marked(marks) = cell {
                assert_eq!(marks.contains(SudokuNum::Three), false);
            }
        }
    }

    #[test]
    fn solve_board_1() {
        let board = parse_board(vec![
            vec!['5', '3', '.', '.', '7', '.', '.', '.', '.'],
            vec!['6', '.', '.', '1', '9', '5', '.', '.', '.'],
            vec!['.', '9', '8', '.', '.', '.', '.', '6', '.'],
            vec!['8', '.', '.', '.', '6', '.', '.', '.', '3'],
            vec!['4', '.', '.', '8', '.', '3', '.', '.', '1'],
            vec!['7', '.', '.', '.', '2', '.', '.', '.', '6'],
            vec!['.', '6', '.', '.', '.', '.', '2', '8', '.'],
            vec!['.', '.', '.', '4', '1', '9', '.', '.', '5'],
            vec!['.', '.', '.', '.', '8', '.', '.', '7', '9'],
        ]);

        let board_solution = parse_board(vec![
            vec!['5', '3', '4', '6', '7', '8', '9', '1', '2'],
            vec!['6', '7', '2', '1', '9', '5', '3', '4', '8'],
            vec!['1', '9', '8', '3', '4', '2', '5', '6', '7'],
            vec!['8', '5', '9', '7', '6', '1', '4', '2', '3'],
            vec!['4', '2', '6', '8', '5', '3', '7', '9', '1'],
            vec!['7', '1', '3', '9', '2', '4', '8', '5', '6'],
            vec!['9', '6', '1', '5', '3', '7', '2', '8', '4'],
            vec!['2', '8', '7', '4', '1', '9', '6', '3', '5'],
            vec!['3', '4', '5', '2', '8', '6', '1', '7', '9'],
        ]);
        assert!(board_solution.is_solved());

        let mut solver = Solver::new(board);
        let res = solver.solve();

        dbg!(&solver.board);

        assert_matches!(res, Ok(b) if b.is_solved() && b == board_solution);

        #[cfg(feature = "visualize")]
        visualize_trace(&solver.trace, "render/board_1.gv");
    }

    #[test]
    fn solve_board_4() {
        let board_4 = parse_board(vec![
            vec!['.', '.', '.', '.', '.', '.', '.', '1', '2'],
            vec!['.', '.', '8', '.', '3', '.', '.', '.', '.'],
            vec!['.', '.', '.', '.', '.', '.', '.', '4', '.'],
            vec!['1', '2', '.', '5', '.', '.', '.', '.', '.'],
            vec!['.', '.', '.', '.', '.', '4', '7', '.', '.'],
            vec!['.', '6', '.', '.', '.', '.', '.', '.', '.'],
            vec!['5', '.', '7', '.', '.', '.', '3', '.', '.'],
            vec!['.', '.', '.', '6', '2', '.', '.', '.', '.'],
            vec!['.', '.', '.', '1', '.', '.', '.', '.', '.'],
        ]);
        let board_4_solution = parse_board(vec![
            vec!['3', '4', '6', '7', '9', '5', '8', '1', '2'],
            vec!['2', '5', '8', '4', '3', '1', '6', '9', '7'],
            vec!['9', '7', '1', '8', '6', '2', '5', '4', '3'],
            vec!['1', '2', '9', '5', '7', '6', '4', '3', '8'],
            vec!['8', '3', '5', '2', '1', '4', '7', '6', '9'],
            vec!['7', '6', '4', '3', '8', '9', '2', '5', '1'],
            vec!['5', '1', '7', '9', '4', '8', '3', '2', '6'],
            vec!['4', '9', '3', '6', '2', '7', '1', '8', '5'],
            vec!['6', '8', '2', '1', '5', '3', '9', '7', '4'],
        ]);
        assert!(board_4_solution.is_solved());

        let mut solver = Solver::new(board_4);
        let res = solver.solve();

        #[cfg(feature = "visualize")]
        visualize_trace(&solver.trace, "render/board_4.gv");

        assert_matches!(res, Ok(b) if b.is_solved() && b == board_4_solution)
    }

    #[test]
    fn solve_hard_leetcode() {
        let hard_leetcode = parse_board(vec![
            vec!['.', '.', '.', '.', '.', '7', '.', '.', '9'],
            vec!['.', '4', '.', '.', '8', '1', '2', '.', '.'],
            vec!['.', '.', '.', '9', '.', '.', '.', '1', '.'],
            vec!['.', '.', '5', '3', '.', '.', '.', '7', '2'],
            vec!['2', '9', '3', '.', '.', '.', '.', '5', '.'],
            vec!['.', '.', '.', '.', '.', '5', '3', '.', '.'],
            vec!['8', '.', '.', '.', '2', '3', '.', '.', '.'],
            vec!['7', '.', '.', '.', '5', '.', '.', '4', '.'],
            vec!['5', '3', '1', '.', '7', '.', '.', '.', '.'],
        ]);

        let hard_leetcode_solution = parse_board(vec![
            vec!['3', '1', '2', '5', '4', '7', '8', '6', '9'],
            vec!['9', '4', '7', '6', '8', '1', '2', '3', '5'],
            vec!['6', '5', '8', '9', '3', '2', '7', '1', '4'],
            vec!['1', '8', '5', '3', '6', '4', '9', '7', '2'],
            vec!['2', '9', '3', '7', '1', '8', '4', '5', '6'],
            vec!['4', '7', '6', '2', '9', '5', '3', '8', '1'],
            vec!['8', '6', '4', '1', '2', '3', '5', '9', '7'],
            vec!['7', '2', '9', '8', '5', '6', '1', '4', '3'],
            vec!['5', '3', '1', '4', '7', '9', '6', '2', '8'],
        ]);
        assert!(hard_leetcode_solution.is_solved());

        let mut solver = Solver::new(hard_leetcode);
        let res = solver.solve();
        assert_matches!(res, Ok(b) if b.is_solved() && b == hard_leetcode_solution);
    }
}<|MERGE_RESOLUTION|>--- conflicted
+++ resolved
@@ -459,7 +459,6 @@
         }
     }
 
-<<<<<<< HEAD
     fn compute_hidden_subsets_row(&mut self, row_index: usize) {
         for position in RowIter::new(row_index) {
             let cell = self.board[position];
@@ -490,11 +489,6 @@
 
     fn compute_hidden_subsets_box(&mut self, box_index: usize) {
         for position in BoxIter::new(box_index) {
-=======
-    #[must_use] pub fn is_subset(&self, other: &Board) -> bool {
-        let mut is_subset = true;
-        for position in BoardIter::new() {
->>>>>>> ba3c980a
             let cell = self.board[position];
             if let Cell::Marked(marks) = cell {
                 for combination in marks.combinations(2) {
@@ -584,7 +578,6 @@
         // }
     }
 
-<<<<<<< HEAD
     fn compute_constraint_histogram_iter<I>(&self, iter: I) -> Histogram
     where
         I: Iterator<Item = BoardPosition>,
@@ -596,24 +589,12 @@
                 for number in marks {
                     let num_index = (number as usize) - 1;
                     histogram[num_index] += 1;
-=======
-    #[must_use] pub fn get_constrained_board(&self) -> BoardWithConstraints {
-        let mut new_board = BoardWithConstraints::new();
-        for position in BoardIter::new() {
-            let old_cell = self.board[position];
-            let new_cell = match old_cell {
-                Cell::Number(n) => CellWithConstraints::Number(n),
-                Cell::Free => {
-                    let cons = self.constraints_at(position);
-                    CellWithConstraints::Constrained(cons)
->>>>>>> ba3c980a
                 }
             }
         }
         histogram
     }
 
-<<<<<<< HEAD
     fn compute_hidden_subsets(&mut self) {
         for i in 0..9 {
             {
@@ -631,14 +612,6 @@
                 Self::clear_subset_cache(&mut self.hidden_sets_col_cache);
                 self.compute_hidden_subsets_col(i);
                 let histogram = self.compute_constraint_histogram_iter(ColIter::new(i));
-=======
-    #[must_use]
-    fn get_constraints_as_board(&self) -> BoardWithConstraints {
-        let mut new_board = BoardWithConstraints::new();
-        for position in BoardIter::new() {
-            let cons = self.constraints_at(position);
-            let new_cell = CellWithConstraints::Constrained(cons);
->>>>>>> ba3c980a
 
                 let changed = unsafe {
                     let this = self as *mut Self;
