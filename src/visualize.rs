--- conflicted
+++ resolved
@@ -1,21 +1,12 @@
-<<<<<<< HEAD
 use crate::board::{BigBoardPosition, Board, Cell, SudokuNum};
 use crate::solver::tracing::*;
-=======
-use crate::board::{BigBoardPosition, BoardWithConstraints, CellWithConstraints, SudokuNum};
-use crate::solver::tracing::{Event, Origin, Trace};
->>>>>>> ba3c980a
 
 pub fn visualize_trace<'p, P>(trace: &Trace, path: P)
 where
     P: AsRef<std::path::Path>,
 {
     dbg!(&trace.events);
-<<<<<<< HEAD
     let root_board = emit_board(&trace.root, "root");
-=======
-    let root_board = emit_board(trace.root.as_ref().expect("no root board set"), "root");
->>>>>>> ba3c980a
 
     let boards = trace
         .events
@@ -105,13 +96,8 @@
     format!(r#"[ label ="{origin_text} :: {number} : {index}" ]"#)
 }
 
-<<<<<<< HEAD
 fn emit_board(board: &Board, name: &str) -> String {
     let board_table = emit_board_table(&board);
-=======
-fn emit_board(board: &BoardWithConstraints, name: &str) -> String {
-    let board_table = emit_board_table(board);
->>>>>>> ba3c980a
     format!("{name} [label=<\n    {board_table}\n        >];")
 }
 
